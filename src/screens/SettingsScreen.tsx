--- conflicted
+++ resolved
@@ -2,17 +2,13 @@
 import { View, Text, StyleSheet, TouchableOpacity, ScrollView, Switch, Alert, Linking } from 'react-native';
 import { theme } from '@/constants/theme';
 import { config } from '../config';
-<<<<<<< HEAD
 import NotificationService from '@/services/NotificationService';
-import * as Icon from 'react-native-feather';
-=======
 import { useNavigation } from '@react-navigation/native';
 import { StackNavigationProp } from '@react-navigation/stack';
 import { RootStackParamList } from '@/navigation/RootNavigator';
 import * as Icon from 'react-native-feather';
 
 type SettingsNavigationProp = StackNavigationProp<RootStackParamList, 'Main'>;
->>>>>>> 2e376e7f
 
 export default function SettingsScreen() {
   const navigation = useNavigation<SettingsNavigationProp>();
@@ -49,21 +45,34 @@
           'Permissions Required',
           'Please enable notifications in your device settings to receive dose reminders.',
           [
-            { text: 'Cancel', onPress: () => setNotificationsEnabled(false) },
-            { text: 'Open Settings', onPress: () => {
-              Linking.openSettings();
-            }}
+            { text: 'Cancel', style: 'cancel' },
+            { text: 'Open Settings', onPress: () => Linking.openSettings() }
           ]
         );
+        setNotificationsEnabled(false);
       }
     }
   };
-  
-  // Handle individual notification settings
-  const updateNotificationSetting = async (key: string, value: boolean) => {
-    const newSettings = { ...notificationSettings, [key]: value };
+
+  // Handle toggling specific notification types
+  const toggleNotificationSetting = async (setting: keyof typeof notificationSettings) => {
+    const newSettings = {
+      ...notificationSettings,
+      [setting]: !notificationSettings[setting],
+    };
     setNotificationSettings(newSettings);
-    await NotificationService.updateSettings({ [key]: value });
+    
+    switch (setting) {
+      case 'doseReminders':
+        await NotificationService.setDoseRemindersEnabled(newSettings.doseReminders);
+        break;
+      case 'expiryAlerts':
+        await NotificationService.setExpiryAlertsEnabled(newSettings.expiryAlerts);
+        break;
+      case 'soundEnabled':
+        await NotificationService.setSoundEnabled(newSettings.soundEnabled);
+        break;
+    }
   };
   
   // Handle toggling dark mode (placeholder for now)
@@ -80,88 +89,7 @@
     <ScrollView style={styles.container}>
       <Text style={styles.title}>Settings</Text>
       
-      {/* Notification Settings Section */}
-      <View style={styles.section}>
-        <View style={styles.sectionHeader}>
-          <Icon.Bell color={theme.colors.primary} width={20} height={20} />
-          <Text style={styles.sectionTitle}>Notifications</Text>
-        </View>
-        
-        <View style={styles.settingItem}>
-          <View style={{ flex: 1 }}>
-            <Text style={styles.settingLabel}>Enable All Notifications</Text>
-            <Text style={styles.settingDescription}>Master switch for all notifications</Text>
-          </View>
-          <Switch 
-            value={notificationsEnabled}
-            onValueChange={toggleNotifications}
-            trackColor={{ false: theme.colors.gray[300], true: theme.colors.primary + '40' }}
-            thumbColor={notificationsEnabled ? theme.colors.primary : theme.colors.gray[100]}
-          />
-        </View>
-        
-        {notificationsEnabled && (
-          <>
-            <View style={styles.settingItem}>
-              <View style={{ flex: 1 }}>
-                <Text style={styles.settingLabel}>Dose Reminders</Text>
-                <Text style={styles.settingDescription}>Get reminded 15 min before doses</Text>
-              </View>
-              <Switch 
-                value={notificationSettings.doseReminders}
-                onValueChange={(value) => updateNotificationSetting('doseReminders', value)}
-                trackColor={{ false: theme.colors.gray[300], true: theme.colors.primary + '40' }}
-                thumbColor={notificationSettings.doseReminders ? theme.colors.primary : theme.colors.gray[100]}
-              />
-            </View>
-            
-            <View style={styles.settingItem}>
-              <View style={{ flex: 1 }}>
-                <Text style={styles.settingLabel}>Expiry Alerts</Text>
-                <Text style={styles.settingDescription}>Warnings for expiring vials</Text>
-              </View>
-              <Switch 
-                value={notificationSettings.expiryAlerts}
-                onValueChange={(value) => updateNotificationSetting('expiryAlerts', value)}
-                trackColor={{ false: theme.colors.gray[300], true: theme.colors.primary + '40' }}
-                thumbColor={notificationSettings.expiryAlerts ? theme.colors.primary : theme.colors.gray[100]}
-              />
-            </View>
-            
-            <View style={[styles.settingItem, { borderBottomWidth: 0 }]}>
-              <View style={{ flex: 1 }}>
-                <Text style={styles.settingLabel}>Notification Sound</Text>
-                <Text style={styles.settingDescription}>Play sound with notifications</Text>
-              </View>
-              <Switch 
-                value={notificationSettings.soundEnabled}
-                onValueChange={(value) => updateNotificationSetting('soundEnabled', value)}
-                trackColor={{ false: theme.colors.gray[300], true: theme.colors.primary + '40' }}
-                thumbColor={notificationSettings.soundEnabled ? theme.colors.primary : theme.colors.gray[100]}
-              />
-            </View>
-          </>
-        )}
-      </View>
-
-      {/* App Settings Section */}
-      <View style={styles.section}>
-        <Text style={styles.sectionTitle}>App Settings</Text>
-        
-        <View style={styles.settingItem}>
-          <View>
-            <Text style={styles.settingLabel}>Dark Mode</Text>
-            <Text style={styles.settingDescription}>Use dark theme throughout the app</Text>
-          </View>
-          <Switch 
-            value={darkMode}
-            onValueChange={() => toggleDarkMode()}
-            trackColor={{ false: theme.colors.gray[300], true: theme.colors.primary + '40' }}
-            thumbColor={darkMode ? theme.colors.primary : theme.colors.gray[100]}
-          />
-        </View>
-      </View>
-      
+      {/* Settings Sections */}
       <View style={styles.section}>
         <Text style={styles.sectionTitle}>Account</Text>
         
@@ -177,24 +105,102 @@
             <Icon.ChevronRight color={theme.colors.gray[400]} width={20} height={20} />
           </View>
         </TouchableOpacity>
-        
-        <TouchableOpacity 
+      </View>
+
+      <View style={styles.section}>
+        <Text style={styles.sectionTitle}>Notifications</Text>
+        
+        <View style={styles.settingItem}>
+          <View>
+            <Text style={styles.settingLabel}>Enable Notifications</Text>
+            <Text style={styles.settingDescription}>Master toggle for all notifications</Text>
+          </View>
+          <Switch 
+            value={notificationsEnabled}
+            onValueChange={toggleNotifications}
+            trackColor={{ false: theme.colors.gray[300], true: theme.colors.primary + '40' }}
+            thumbColor={notificationsEnabled ? theme.colors.primary : theme.colors.gray[100]}
+          />
+        </View>
+        
+        {notificationsEnabled && (
+          <>
+            <View style={styles.settingItem}>
+              <View>
+                <Text style={styles.settingLabel}>Dose Reminders</Text>
+                <Text style={styles.settingDescription}>Get notified when it's time for your dose</Text>
+              </View>
+              <Switch 
+                value={notificationSettings.doseReminders}
+                onValueChange={() => toggleNotificationSetting('doseReminders')}
+                trackColor={{ false: theme.colors.gray[300], true: theme.colors.primary + '40' }}
+                thumbColor={notificationSettings.doseReminders ? theme.colors.primary : theme.colors.gray[100]}
+              />
+            </View>
+            
+            <View style={styles.settingItem}>
+              <View>
+                <Text style={styles.settingLabel}>Expiry Alerts</Text>
+                <Text style={styles.settingDescription}>Get notified when vials are expiring</Text>
+              </View>
+              <Switch 
+                value={notificationSettings.expiryAlerts}
+                onValueChange={() => toggleNotificationSetting('expiryAlerts')}
+                trackColor={{ false: theme.colors.gray[300], true: theme.colors.primary + '40' }}
+                thumbColor={notificationSettings.expiryAlerts ? theme.colors.primary : theme.colors.gray[100]}
+              />
+            </View>
+            
+            <View style={styles.settingItem}>
+              <View>
+                <Text style={styles.settingLabel}>Notification Sound</Text>
+                <Text style={styles.settingDescription}>Play sound for notifications</Text>
+              </View>
+              <Switch 
+                value={notificationSettings.soundEnabled}
+                onValueChange={() => toggleNotificationSetting('soundEnabled')}
+                trackColor={{ false: theme.colors.gray[300], true: theme.colors.primary + '40' }}
+                thumbColor={notificationSettings.soundEnabled ? theme.colors.primary : theme.colors.gray[100]}
+              />
+            </View>
+          </>
+        )}
+      </View>
+
+      <View style={styles.section}>
+        <Text style={styles.sectionTitle}>Display</Text>
+        
+        <View style={styles.settingItem}>
+          <View>
+            <Text style={styles.settingLabel}>Dark Mode</Text>
+            <Text style={styles.settingDescription}>Switch to dark theme</Text>
+          </View>
+          <Switch 
+            value={darkMode}
+            onValueChange={toggleDarkMode}
+            trackColor={{ false: theme.colors.gray[300], true: theme.colors.primary + '40' }}
+            thumbColor={darkMode ? theme.colors.primary : theme.colors.gray[100]}
+          />
+        </View>
+      </View>
+      
+      <View style={styles.section}>
+        <Text style={styles.sectionTitle}>Data Management</Text>
+        
+        <TouchableOpacity
           style={styles.settingButton}
           onPress={() => {
-            // Check if we're in development mode
-            if (config.isDevelopment) {
+            if (config.isDevMode) {
+              // In development mode, show sync options
               Alert.alert(
-                'Development Mode Warning',
-                'You are currently in DEVELOPMENT mode. Syncing with the web app will download data FROM production TO your development database. This is safe and will not affect production data.',
+                'Sync Data', 
+                'Choose sync direction:',
                 [
                   { text: 'Cancel', style: 'cancel' },
                   { 
-                    text: 'Sync Safely', 
+                    text: 'Prod → Dev', 
                     onPress: async () => {
                       try {
-                        // Firebase doesn't need separate dev/prod databases
-                        // Data sync is not currently implemented for Firebase
-                        
                         // Show loading indicator
                         Alert.alert('Syncing...', 'Downloading data from production to development database. This may take a moment.');
                         
@@ -246,41 +252,58 @@
         >
           <View style={{ flexDirection: 'row', alignItems: 'center', justifyContent: 'space-between' }}>
             <View>
-              <Text style={styles.settingLabel}>Sync with Web App</Text>
+              <Text style={styles.settingLabel}>Sync Data</Text>
               <Text style={styles.settingDescription}>
-                {config.isDevelopment 
-                  ? "Download production data (safe mode)" 
-                  : "Sync your data with PeptidePal Web"}
+                {config.isDevMode ? 'Sync data between databases' : 'Sync with PeptidePal Web'}
               </Text>
             </View>
-            {config.isDevelopment && (
-              <View style={styles.devBadge}>
-                <Text style={styles.devBadgeText}>DEV</Text>
-              </View>
-            )}
+            <Icon.RefreshCw color={theme.colors.gray[400]} width={20} height={20} />
           </View>
         </TouchableOpacity>
+        
+        <TouchableOpacity
+          style={styles.settingButton}
+          onPress={() => {
+            Alert.alert(
+              'Export Data',
+              'This will export your data as a CSV file.',
+              [
+                { text: 'Cancel', style: 'cancel' },
+                { text: 'Export', onPress: () => Alert.alert('Export Complete', 'Your data has been exported.') }
+              ]
+            );
+          }}
+        >
+          <View style={{ flexDirection: 'row', alignItems: 'center', justifyContent: 'space-between' }}>
+            <View>
+              <Text style={styles.settingLabel}>Export Data</Text>
+              <Text style={styles.settingDescription}>Download your data as CSV</Text>
+            </View>
+            <Icon.Download color={theme.colors.gray[400]} width={20} height={20} />
+          </View>
+        </TouchableOpacity>
       </View>
       
       <View style={styles.section}>
-        <Text style={styles.sectionTitle}>Support</Text>
-        
-        <TouchableOpacity style={styles.settingButton}>
-          <Text style={styles.settingLabel}>Help & FAQ</Text>
-          <Text style={styles.settingDescription}>Get answers to common questions</Text>
-        </TouchableOpacity>
-        
-        <TouchableOpacity style={styles.settingButton}>
-          <Text style={styles.settingLabel}>Contact Support</Text>
-          <Text style={styles.settingDescription}>Reach out for assistance</Text>
-        </TouchableOpacity>
-      </View>
-      
-      {/* Version and Build Info */}
-      <View style={styles.versionInfo}>
-        <Text style={styles.versionText}>PeptidePal v1.0.0</Text>
-      </View>
-      
+        <Text style={styles.sectionTitle}>About</Text>
+        
+        <View style={styles.infoItem}>
+          <Text style={styles.infoLabel}>Version</Text>
+          <Text style={styles.infoValue}>1.0.0</Text>
+        </View>
+        
+        <View style={styles.infoItem}>
+          <Text style={styles.infoLabel}>Database Mode</Text>
+          <Text style={styles.infoValue}>{config.isDevMode ? 'Development' : 'Production'}</Text>
+        </View>
+        
+        <View style={styles.infoItem}>
+          <Text style={styles.infoLabel}>Database URL</Text>
+          <Text style={styles.infoValue} numberOfLines={1} ellipsizeMode="middle">
+            {config.isDevMode ? config.SUPABASE_DEV_URL : config.SUPABASE_URL}
+          </Text>
+        </View>
+      </View>
     </ScrollView>
   );
 }
@@ -289,79 +312,41 @@
   container: {
     flex: 1,
     backgroundColor: theme.colors.background,
-    padding: theme.spacing.md,
   },
   title: {
-    fontSize: 32,
-    fontWeight: 'bold',
-    marginVertical: theme.spacing.lg,
-    color: theme.colors.gray[800],
+    fontSize: theme.typography.fontSize['2xl'],
+    fontWeight: '700',
+    color: theme.colors.gray[900],
+    marginBottom: theme.spacing.lg,
+    paddingHorizontal: theme.spacing.md,
+    paddingTop: theme.spacing.md,
   },
   section: {
-    marginBottom: theme.spacing.xl,
-    backgroundColor: theme.colors.background,
-    borderRadius: theme.borderRadius.lg,
-    padding: theme.spacing.md,
-    shadowColor: '#000',
-    shadowOffset: { width: 0, height: 2 },
-    shadowOpacity: 0.05,
-    shadowRadius: 3,
-    elevation: 2,
-  },
-  sectionHeader: {
-    flexDirection: 'row',
-    alignItems: 'center',
-    gap: theme.spacing.sm,
-    marginBottom: theme.spacing.md,
+    backgroundColor: theme.colors.surface,
+    marginVertical: theme.spacing.sm,
+    paddingVertical: theme.spacing.sm,
+    borderTopWidth: 1,
+    borderBottomWidth: 1,
+    borderColor: theme.colors.gray[100],
   },
   sectionTitle: {
-    fontSize: theme.typography.fontSize.lg,
+    fontSize: theme.typography.fontSize.sm,
     fontWeight: '600',
-    color: theme.colors.gray[800],
+    color: theme.colors.gray[500],
+    textTransform: 'uppercase',
+    marginBottom: theme.spacing.sm,
+    paddingHorizontal: theme.spacing.md,
   },
   settingItem: {
     flexDirection: 'row',
     alignItems: 'center',
     justifyContent: 'space-between',
-    paddingVertical: theme.spacing.md,
-    borderBottomWidth: 1,
-    borderBottomColor: theme.colors.gray[100],
+    paddingVertical: theme.spacing.sm,
+    paddingHorizontal: theme.spacing.md,
   },
   settingButton: {
-    paddingVertical: theme.spacing.md,
-    borderBottomWidth: 1,
-    borderBottomColor: theme.colors.gray[100],
-  },
-  settingLabel: {
-    fontSize: theme.typography.fontSize.base,
-    fontWeight: '500',
-    color: theme.colors.gray[800],
-  },
-  settingDescription: {
-    fontSize: theme.typography.fontSize.sm,
-    color: theme.colors.gray[500],
-    marginTop: 2,
-  },
-  versionInfo: {
-    alignItems: 'center',
-    marginVertical: theme.spacing.xl,
-  },
-  versionText: {
-    fontSize: theme.typography.fontSize.sm,
-    color: theme.colors.gray[500],
-  },
-  devBadge: {
-    backgroundColor: theme.colors.danger + '20',
-    paddingHorizontal: theme.spacing.sm,
-    paddingVertical: 3,
-    borderRadius: theme.borderRadius.sm,
-    borderWidth: 1,
-    borderColor: theme.colors.danger,
-  },
-  devBadgeText: {
-    color: theme.colors.danger,
-    fontSize: 10,
-    fontWeight: 'bold',
+    paddingVertical: theme.spacing.sm,
+    paddingHorizontal: theme.spacing.md,
   },
   settingContent: {
     flexDirection: 'row',
@@ -370,5 +355,31 @@
   },
   settingTextContainer: {
     flex: 1,
+    marginRight: theme.spacing.sm,
+  },
+  settingLabel: {
+    fontSize: theme.typography.fontSize.base,
+    color: theme.colors.gray[900],
+    marginBottom: 2,
+  },
+  settingDescription: {
+    fontSize: theme.typography.fontSize.sm,
+    color: theme.colors.gray[500],
+  },
+  infoItem: {
+    flexDirection: 'row',
+    alignItems: 'center',
+    justifyContent: 'space-between',
+    paddingVertical: theme.spacing.sm,
+    paddingHorizontal: theme.spacing.md,
+  },
+  infoLabel: {
+    fontSize: theme.typography.fontSize.base,
+    color: theme.colors.gray[900],
+  },
+  infoValue: {
+    fontSize: theme.typography.fontSize.sm,
+    color: theme.colors.gray[500],
+    maxWidth: '60%',
   },
 });